from label.LabelLib import LabelLib
from AmigaResident import AmigaResident
from AmigaLibrary import AmigaLibrary
from Trampoline import Trampoline
from CPU import *
from lib.lexec.ExecStruct import LibraryDef
from Exceptions import *
from Log import log_libmgr, log_lib
import amitools.fd.FDFormat as FDFormat
import logging
import time
import os

class LibManager():

  op_jmp = 0x4ef9

  def __init__(self, label_mgr, cfg):
    self.label_mgr = label_mgr
    self.cfg = cfg
    self.data_dir = cfg.data_dir

    # map of registered libs: name -> AmigaLibrary
    self.vamos_libs = {}
    # map of opened libs: base_addr -> AmigaLibrary
    self.open_libs_addr = {}
    self.open_libs_name = {}

    # use fast call? -> if lib logging level is ERROR or OFF
    self.log_call = log_lib.isEnabledFor(logging.INFO)
    self.log_dummy_call = log_lib.isEnabledFor(logging.WARN)
    self.benchmark = cfg.benchmark

    # libs will accumulate this if benchmarking is enabled
    self.bench_total = 0.0

    # --- config for auto lib ---
    # black and white list for auto creation of libs
    # (use sane or normal name)
    #self.black_list = []
    #self.white_list = ['icon.library']
    self.auto_create = False

  def register_vamos_lib(self, lib):
    """register an vamos library class"""
    self.vamos_libs[lib.get_name()] = lib
    # init lib class instance
    lib.log_call = self.log_call
    lib.log_dummy_call = self.log_dummy_call
    lib.benchmark = self.benchmark
    lib.lib_mgr = self

  def unregister_vamos_lib(self, lib):
    """unregister your vamos library class"""
    del self.vamos_libs[lib.get_name()]

  def lib_log(self, func, text, level=logging.INFO):
    """helper to create lib log messages"""
    log_libmgr.log(level, "[%10s] %s", func, text)

  # ----- common -----

  def open_dev(self, name, unit, flags, io, ctx):
    """ Open a device by name, unit and flags"""
    lib = self.open_lib(name,0,ctx)
    if lib != None:
      io.w_s("io_Device",lib.addr_base_open)
      return lib
    else:
      return None

  def close_dev(self, dev_addr, ctx):
    lib = self.close_lib(dev_addr, ctx)
    return lib

  def open_lib(self, name, ver, ctx):
    """open a new library in memory
       return new AmigaLibrary instance that is setup or None if lib was not found

       Note: may prepare a trampoline to finish operation!
    """
    # sanitize lib name
    sane_name = self._get_sane_lib_name(name)

    # is lib already opened?
    if sane_name in self.open_libs_name:
      self.lib_log("open_lib","opening already open lib: %s" % sane_name)
      lib = self.open_libs_name[sane_name]
      if lib.is_native:
        # call Open()
        tr = Trampoline(ctx,"open_lib[%s]" % sane_name)
        self._open_native_lib(lib, ctx, tr)
        tr.final_rts()
        tr.done()
      else:
        # handle usage count
        lib.inc_usage()

    # lib has to be openend
    else:

      # first check if its an internal vamos library
      if sane_name in self.vamos_libs:
        self.lib_log("open_lib","opening vamos lib: %s" % sane_name)
        lib = self.vamos_libs[sane_name]
        is_vamos_lib = True
      # otherwise create a new and empty AmigaLibrary
      else:
        self.lib_log("open_lib","create default lib: %s" % sane_name)
        lib_cfg = self.cfg.get_lib_config(sane_name)
        lib = AmigaLibrary(sane_name, LibraryDef, lib_cfg)
        is_vamos_lib = False

      # dump config of lib
      self._dump_lib_cfg(lib.config)

      # is lib mode = 'off' then reject open
      mode = lib.config.mode
      if mode == 'off':
        self.lib_log("open_lib","reject open: mode='off': %s" % sane_name, level=logging.WARN)
        return None

      # try to load an fd file for this lib
      lib.fd = self._load_fd(sane_name)

      # is native loading allowed?
      native_loaded = False
      native_allowed = mode in ('auto','amiga')
      if native_allowed:
        # now check if the library has a native counterpart
        # if yes then create memory layout with it
        load_name = self._get_load_lib_name(name)
        if ctx.seg_loader.can_load_seg(None,load_name):
          # setup trampoline
          tr = Trampoline(ctx,"create_lib[%s]" % sane_name)
          self._create_native_lib(lib, load_name, ctx, tr)
          self._open_native_lib(lib, ctx, tr)
          tr.final_rts()
          tr.done()
          native_loaded = True

      # no native lib available...
      # either its a vamos lib or we auto create one from an FD file
      if not native_loaded:
        # we need to have an FD file otherwise we can't create lib
        if lib.fd == None:
          self.lib_log("create_lib","can't create auto lib without FD file: %s" % sane_name, level=logging.ERROR)
          return None

        # if not 'auto' or 'vamos' then fail now
        if mode == 'amiga':
          self.lib_log("open_lib","can't open amiga lib: %s" % sane_name, level=logging.WARN)
          return None

        # create a (opt. fake/empty) vamos library
        self._create_vamos_lib(lib, ctx)
        self._register_open_lib(lib,None)
        lib.inc_usage()

    self.lib_log("open_lib","leaving open_lib(): %s -> %06x" % (lib,lib.addr_base_open), level=logging.DEBUG)
    return lib

  # return instance or null
  def close_lib(self, addr, ctx):
    # get lib object
    if addr not in self.open_libs_addr:
      self.lib_log("close_lib","No library found at address %06x" % (addr))
      return None
    lib = self.open_libs_addr[addr]
    lib.open_base_addr = addr
    self.lib_log("close_lib","Closing %s at address %06x" % (lib.name,addr))

    # native lib handling
    if lib.is_native:
      tr = Trampoline(ctx,"close_lib[%s]" % lib.name)
      self._close_native_lib(lib, addr, ctx, tr)
      if lib.ref_cnt == 0:
        pass
        # THOR: Do not release the library memory. Problem is that
        # the SAS/C go leaves references to strings to its library
        # segment pending in the QUAD: file, which then become
        # invalid if the library is removed. In reality, we should
        # only flush libs if we are low on memory.
        #  self._free_native_lib(lib, ctx, tr)
      elif lib.ref_cnt < 0:
        raise VamosInternalError("CloseLib: invalid ref count?!")
      tr.final_rts()
      tr.done()

    # own lib handling
    else:
      # decrement usage
      lib.dec_usage()
      # not used any more
      if lib.ref_cnt == 0:
        # finally close lib
        self._unregister_open_lib(lib,None)
        self._free_vamos_lib(lib, ctx)
      elif lib.ref_cnt < 0:
        raise VamosInternalError("CloseLib: invalid ref count?!")

    return lib

  # ----- post-open setup -----

  def _register_open_lib(self, lib, libbase):
    # now register lib
    self.open_libs_addr[lib.addr_base] = lib
    # own base per open?
    if libbase != None and lib.addr_base != libbase:
      self.open_libs_addr[libbase] = lib
      lib.addr_base_open = libbase
    else:
      lib.addr_base_open = lib.addr_base
    self.open_libs_name[lib.name] = lib

  def _unregister_open_lib(self, lib, libbase):
    # we never really flush libraries, unless the library
    # builds its own libbase on each invocation.
    # unregister lib
    #del self.open_libs_addr[lib.addr_base]
    # own base per open?
    if libbase != None and libbase != lib.addr_base:
      del self.open_libs_addr[libbase]
    #del self.open_libs_name[lib.name]

  # ----- open/close native lib -----

  def _open_native_lib(self, lib, ctx, tr):
    """call Open() on native lib"""
    lib_base = lib.addr_base
    if lib_base != 0:
      # RTF_AUTOINIT lib already knows the lib_base and the open vector
      open_addr = lib.vectors[0]
      self.lib_log("open_lib","trampoline: open @%06x (lib_base/a6=%06x)" % (open_addr,lib_base), level=logging.DEBUG)
    else:
      # RT_INIT lib does not know address yet - will be patched later
      open_addr = 0
      self.lib_log("open_lib","trampoline: open - needs patch", level=logging.DEBUG)
    tr.save_all_but_d0()
    # we save an offset to lib_base patching later on
    lib.patch_off_open = tr.get_code_offset()
    tr.set_ax_l(6, lib_base)
    tr.jsr(open_addr)
    # fetch the result (the lib base might have been altered)
    def trap_open_native_lib():
      self._open_native_lib_part2(lib, ctx)
    tr.trap(trap_open_native_lib)
    tr.restore_all_but_d0()

    # update ref count
    lib.ref_cnt += 1
    return lib

  def _open_native_lib_part2(self, lib, ctx):
    lib.addr_base_open = ctx.cpu.r_reg(REG_D0)
    self.lib_log("open_lib", "done opening native lib: %s -> %06x" % (lib,lib.addr_base_open), level=logging.DEBUG)
    self._register_open_lib(lib,lib.addr_base_open)

  def _close_native_lib(self, lib, lib_base, ctx, tr):
    """call Close() on native lib"""
    # add Close() call to trampoline
    close_addr = ctx.mem.access.r32(lib_base - 10) # LVO_Close
    lib.addr_base_open = lib_base
    self.lib_log("close_lib","trampoline: close @%06x (lib_base/a6=%06x)" % (close_addr,lib_base), level=logging.DEBUG)
    tr.save_all()
    tr.set_ax_l(6, lib_base)
    tr.jsr(close_addr)
    # fetch the result of the close call
    def trap_close_native_lib():
      self._close_native_lib_part2(lib, ctx)
    tr.trap(trap_close_native_lib)
    tr.restore_all()

    # update ref count
    lib.ref_cnt -= 1
    return lib

  def _close_native_lib_part2(self, lib, ctx):
    result = ctx.cpu.r_reg(REG_D0)
<<<<<<< HEAD
    #self._unregister_open_lib(lib)
=======
    self._unregister_open_lib(lib,lib.addr_base_open)
>>>>>>> ae45544c
    self.lib_log("close_lib", "done closing native lib: %s seg_list=%06x" % (lib, result), level=logging.DEBUG)

  # ----- create/free native lib -----

  def _create_native_lib(self, lib, load_name, ctx, tr):
    """load native lib from binary file and allocate memory"""

    # use seg_loader to load lib
    self.lib_log("load_lib","loading native lib: %s" % load_name)
    lib.seg_list = ctx.seg_loader.load_seg(None,load_name)
    if lib.seg_list == None:
      self.lib_log("load_lib","Can't load library file '%s'" % load_name, level=logging.ERROR)
      return None

    # check seg list for resident library struct
    seg0 = lib.seg_list.segments[0]
    ar = AmigaResident(seg0.addr, seg0.size, ctx.mem)
    start = time.clock()
    res_list = ar.find_residents()
    end = time.clock()
    delta = end - start;
    if res_list == None or len(res_list) != 1:
      self.lib_log("load_lib","No single resident in %s found!" % load_name, level=logging.ERROR)
      return None

    # make sure its a library
    res = res_list[0]
    if res['type'] != AmigaResident.NT_DEVICE and res['type'] != AmigaResident.NT_LIBRARY:
      self.lib_log("load_lib","Resident is not a library nor a device!", level=logging.ERROR)
      return None

    # resident is ok
    lib_name = res['name']
    lib_id = res['id']
    lib.mem_version = res['version']
    lib.auto_init = res['auto_init']
    init_ptr = res['init_ptr']
    self.lib_log("load_lib", "found resident: name='%s' id='%s' auto_init=%s init_ptr=%08x in %.4fs"
      % (lib_name, lib_id, lib.auto_init, init_ptr, delta), level=logging.DEBUG)

    # has RTF_AUTOINIT?
    if lib.auto_init:
      if not self._auto_init_native_lib(lib, ar, res, ctx, tr):
        return None
    # or has RT_INIT?
    elif init_ptr != 0:
      self._rtinit_native_lib(lib, ctx, tr, init_ptr)
    # hmm, no RTF_AUTOINIT and no RT_INIT?
    else:
      self.lib_log("load_lib", "neither RTF_AUTOINIT nor RT_INIT found!", level=logging.ERROR)
      return None

    return lib

  def _rtinit_native_lib(self, lib, ctx, tr, init_ptr):
    """library init done for RT_INIT style lib"""
    exec_base = ctx.mem.access.r32(4)
    seg_list = lib.seg_list.b_addr
    tr.save_all()
    tr.set_dx_l(0, 0) # D0=0
    tr.set_ax_l(0, seg_list) # A0 = SegList
    tr.set_ax_l(6, exec_base) # A6 = ExecBase
    tr.jsr(init_ptr)
    def trap_init_done():
      self._rtinit_done_native_lib(lib, ctx)
    tr.trap(trap_init_done)
    tr.restore_all()
    self.lib_log("load_lib", "trampoline: RT_INIT @%06x (d0=0 seg_list/a0=%06x exec_base/a6=%06x)" % \
      (init_ptr, seg_list, exec_base), level=logging.DEBUG)
    # DEBUG
    addr = seg_list << 2
    sl_len = ctx.mem.access.r32(addr-4)
    sl_next = ctx.mem.access.r32(addr)
    self.lib_log("load_lib", "seglist: len=%d next=%4x" % (sl_len, sl_next))
    self.lib_log("load_lib", "seglist: %s" % lib.seg_list)

  def _rtinit_done_native_lib(self, lib, ctx):
    lib_base = ctx.cpu.r_reg(REG_D0)
    self.lib_log("load_lib", "RT_INIT done: d0=%08x" % lib_base, level=logging.DEBUG)
    #sys.exit(1)

  def _auto_init_native_lib(self, lib, ar, res, ctx, tr):
    # read auto init infos
    if not ar.read_auto_init_data(res, ctx.mem):
      self.lib_log("load_lib","Error reading auto_init!", level=logging.ERROR)
      return False

    # get library base info
    lib.vectors = res['vectors']
    lib.mem_pos_size = res['dataSize']
    lib.mem_neg_size = len(lib.vectors) * 6
    lib.is_native = True

    # allocate lib base
    lib.alloc_lib_base(ctx)
    self.lib_log("load_lib","allocated %s" % lib)

    # setup lib instance memory
    hex_vec = map(lambda x:"%06x" % x, res['vectors'])
    self.lib_log("load_lib", "setting up vectors=%s" % hex_vec, level=logging.DEBUG)
    self._set_all_vectors(ctx.mem, lib.addr_base, lib.vectors)
    self.lib_log("load_lib", "setting up struct=%s and lib" % res['struct'], level=logging.DEBUG)
    ar.init_lib(res, lib, lib.addr_base)
    self.lib_log("load_lib", "init_code=%06x dataSize=%06x" % (res['init_code_ptr'],res['dataSize']), level=logging.DEBUG)

    # do we need to call init code of lib?
    init_addr = res['init_code_ptr']
    if init_addr != 0:
      # now prepare to execute library init code
      # setup trampoline to call init routine of library
      # D0 = lib_base, A0 = seg_list, A6 = exec base
      seg_list = lib.seg_list.b_addr
      exec_base = ctx.mem.access.r32(4)
      lib_base = lib.addr_base
      tr.save_all()
      tr.set_dx_l(0, lib_base)
      tr.set_ax_l(0, seg_list) # baddr!
      tr.set_ax_l(6, exec_base)
      tr.jsr(init_addr)
      tr.restore_all()
      def trap_create_native_lib():
        self._auto_init_done_native_lib(lib, ctx)
      tr.trap(trap_create_native_lib)
      self.lib_log("load_lib", "trampoline: init @%06x (lib_base/d0=%06x seg_list/a0=%06x exec_base/a6=%06x)" % \
        (init_addr, lib_base, seg_list, exec_base), level=logging.DEBUG)
    else:
      self._create_native_lib_part2(lib, ctx)

    return True

  def _auto_init_done_native_lib(self, lib, ctx):
    self.lib_log("load_lib", "done loading native lib: %s" % lib)
    # Set up lib_Node
    lib.lib_access.w_s("lib_Node.ln_Succ", lib.addr_base)
    lib.lib_access.w_s("lib_Node.ln_Pred", lib.addr_base)

  def _set_all_vectors(self, mem, base_addr, vectors):
    """set all library vectors to valid addresses"""
    addr = base_addr - 6
    for v in vectors:
      mem.access.w16(addr,self.op_jmp)
      mem.access.w32(addr+2,v)
      addr -= 6

  def _free_native_lib(self, lib, ctx, tr):
    # get expunge func
    exec_base = ctx.mem.access.r32(4)
    lib_base = lib.addr_base
    expunge_addr = ctx.mem.access.r32(lib_base - 16) # LVO_Expunge
    if expunge_addr != 0:
      # setup trampoline to call expunge and then part2 of unload
      tr.save_all()
      tr.set_ax_l(6, lib_base)
      tr.jsr(expunge_addr)
      tr.restore_all()
      # close lib via trampoline trap after expunge code was run
      def trap_free_native_lib():
        self._free_native_lib_part2(lib, ctx, False)
      tr.trap(trap_free_native_lib)
      self.lib_log("free_lib","trampoline: expunge @%06x (lib_base/a6=%06x)" % (expunge_addr, lib_base), level=logging.DEBUG)
    else:
      self._free_native_lib_part2(lib, ctx, True)

  def _free_native_lib_part2(self, lib, ctx, do_free):
    result = ctx.cpu.r_reg(REG_D0)
    self.lib_log("free_lib","after expunge: seg_list=%06x" % (result), level=logging.DEBUG)

    # lib finish
    lib.finish_lib(ctx)
    # free base
    lib.free_lib_base(ctx, do_free)

    # unload seg_list
    ctx.seg_loader.unload_seg(lib.seg_list)
    lib.seg_list = None

    self.lib_log("free_lib","done freeing native lib: %s" % lib)

  # ----- vamos memory lib creation without loading a binary lib first -----

  def _create_vamos_lib(self, lib, ctx):
    """create an vamos library structure in memory for the given lib"""
    self.lib_log("create_lib","creating vamos mem lib for %s" % lib.name)
    # we need a FD description for the library otherwise we don't know neg size
    # (TBD: later on we might force a (neg) size)
    if lib.fd == None:
      raise VamosConfigError("Missing FD file '%s' for internal lib!" % lib.name)
    # setup library size (pos, neg) from fd file and class instance
    lib.calc_neg_size_from_fd()
    # use proposed version
    lib.mem_version = lib.version
    # take calc sizes from fd and struct for lib memory layout
    lib.use_sizes()
    # allocate memory for library base
    lib.alloc_lib_base(ctx)
    self.lib_log("create_lib","created %s" % lib)

    # fill in some values into lib structure (version, pos size, neg size, ...)
    lib.fill_lib_struct()
    # create an empty jump table
    lib.create_empty_jump_table(ctx)
    # patch in functions
    res = lib.trap_class_entries(ctx)
    if res != None:
      self.lib_log("create_lib","patched in %d python functions, created %d dummy functions" % res)

    # finally setup lib
    lib.setup_lib(ctx)
    self.lib_log("create_lib","library %s is setup" % lib.name)

  def _free_vamos_lib(self, lib, ctx):
    """free memory foot print of vamos allocated library"""
    self.lib_log("free_lib","vamos mem library %s is finishing" % lib.name)

    # first call finish lib
    lib.finish_lib(ctx)
    # free memory allocation
    lib.free_lib_base(ctx)

    self.lib_log("free_lib","vamos mem library %s is free()ed" % lib.name)

  # ----- Helpers -----

  def _load_fd(self, lib_name):
    """try to load a fd file for a library from vamos data dir"""
    if lib_name.endswith(".device"):
      is_dev  = True
      fd_name = lib_name.replace(".device","_lib.fd")
    else:
      is_dev  = False
      fd_name = lib_name.replace(".library","_lib.fd")
    pos = fd_name.rfind(":")
    if pos != -1:
      fd_name = fd_name[pos+1:]
    fd_file = os.path.join(self.data_dir,"fd",fd_name)
    # try to load fd file if it exists
    if os.path.exists(fd_file):
      try:
        begin = time.clock()
        fd = FDFormat.read_fd(fd_file)
        if is_dev:
          fd.add_call("BeginIO",30,["IORequest"],["a1"])
          fd.add_call("AbortIO",36,["IORequest"],["a1"])
        end = time.clock()
        delta = end - begin
        self.lib_log("load_fd","loaded fd file '%s' in %fs: base='%s' #funcs=%d" % (fd_file, delta, fd.get_base_name(), len(fd.get_funcs())))
        return fd
      except IOError as e:
        self.lib_log("load_fd","Failed reading fd file '%s'" % fd_file, level=logging.ERROR)
    else:
      self.lib_log("load_fd","no fd file found for library '%s'" % fd_file)
    return None

  def _get_sane_lib_name(self, name):
    """strip all path components"""
    result = name
    pos = result.rfind('/')
    if pos != -1:
      result = result[pos+1:]
    pos = result.rfind(':')
    if pos != -1:
      result = result[pos+1:]
    return result.lower()

  def _get_load_lib_name(self, name):
    # fix name
    if name.find(':') == -1 and name.find('/') == -1:
      name = "libs:" + name
    return name

  def _dump_lib_cfg(self, lib_cfg):
    for key in lib_cfg._keys:
      self.lib_log("config","%s = %s" % (key, getattr(lib_cfg, key)))<|MERGE_RESOLUTION|>--- conflicted
+++ resolved
@@ -278,11 +278,7 @@
 
   def _close_native_lib_part2(self, lib, ctx):
     result = ctx.cpu.r_reg(REG_D0)
-<<<<<<< HEAD
-    #self._unregister_open_lib(lib)
-=======
     self._unregister_open_lib(lib,lib.addr_base_open)
->>>>>>> ae45544c
     self.lib_log("close_lib", "done closing native lib: %s seg_list=%06x" % (lib, result), level=logging.DEBUG)
 
   # ----- create/free native lib -----
