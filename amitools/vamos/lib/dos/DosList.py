import logging
from amitools.vamos.Log import log_doslist
from amitools.vamos.AccessStruct import AccessStruct
from DosStruct import DosListDeviceDef, DosListVolumeDef, DosListAssignDef, AssignListDef
from amitools.vamos.lib.dos.LockManager import LockManager

class DosListEntry:
  def __init__(self,name,struct_def):
    self.name = name
    self.struct_def = struct_def
    self.mem   = None
    self.baddr = 0
    self.next  = None

  def __str__(self):
    return "[%s@%06x=b@%06x]" % (self.name, self.mem.addr, self.baddr)

class DosList:
  def __init__(self, mem, alloc):
    self.mem   = mem
    self.alloc = alloc
    self.entries_by_b_addr = {}
    self.entries_by_name = {}
    self.entries = []
    self.first_entry = None
    self.LDF_ASSIGNS = 1 << 4
    self.LDF_VOLUMES = 1 << 3

  def __str__(self):
    res = "["
    for en in self.entries:
      res = res + en.__str__()
    res = res + "]"
    return res

  def build_list(self, path_mgr):
    """build the dos list and return a bptr of the first entry"""
    # fill dos list
    last_entry = None
    volumes = path_mgr.get_all_volume_names()
    for vol in volumes:
      entry = self.add_volume(vol)
      if last_entry is None:
        self.first_entry = entry
      else:
        last_entry.next = entry
        last_entry.access.w_s('dol_Next', entry.baddr)
      last_entry = entry
    assigns,auto_assigns = path_mgr.get_all_assigns()
    for assign in assigns:
      entry = self.add_assign(assign,assigns[assign])
      if last_entry is None:
        self.first_entry = entry
      else:
        last_entry.next = entry
        last_entry.access.w_s('dol_Next', entry.baddr)
      last_entry = entry

  def free_list(self):
    for entry in self.entries:
      self.alloc.free_bstr(entry.name_addr)
      self.alloc.free_struct(entry.mem)
      for lock in entry.locks:
        self.lock_mgr.release_lock(lock)
      for alist in entry.alist:
        self.alloc.free_struct(alist)

  def _add_entry(self, entry):
    # allocate amiga entry
    entry.locks  = []
    entry.alist  = []
    entry.mem    = self.alloc.alloc_struct(entry.name,entry.struct_def)
    entry.baddr  = entry.mem.addr >> 2
    entry.access = AccessStruct(self.mem,entry.struct_def,entry.mem.addr)
    entry.name_addr = self.alloc.alloc_bstr("DosListName",entry.name)
    entry.access.w_s("dol_Name",entry.name_addr.addr)
    # register in lists
    self.entries_by_b_addr[entry.baddr] = entry
    self.entries_by_name[entry.name.lower()] = entry
    self.entries.append(entry)
    log_doslist.info("add entry: %s", entry)

  def add_volume(self, name):
    entry = DosListEntry(name,DosListVolumeDef)
    self._add_entry(entry)
    entry.access.w_s("dol_Type",2) #volume
    entry.access.w_s("dol_Task",1) #something != 0
    entry.name    = name
    entry.assigns = [name+":"]
    return entry

  def add_assign(self, name, assign_names):
    entry = DosListEntry(name,DosListAssignDef)
    self._add_entry(entry)
    entry.access.w_s("dol_Type",1) #directory
    entry.access.w_s("dol_Task",1) #something != 0
    entry.name    = name
    entry.assigns = assign_names
    return entry

  # after creating the device list, the volume and assign
  # locks have to be added.
  def add_locks(self, lock_mgr):
    self.lock_mgr = lock_mgr
    for entry in self.entries:
      first       = True
      assign_last = None
      name_addr   = entry.access.r_s("dol_Name")
      #print "*** Entry %s, Name address is %s,%s" % (entry.mem,name_addr,self.mem.access.r_bstr(name_addr))
      for dirs in entry.assigns:
        lock = lock_mgr.create_lock(None,dirs,False)
<<<<<<< HEAD
        if lock is not None:
=======
        if lock == None:
          print "%s does not exist" % dirs
        else:
>>>>>>> 33262c81
          entry.locks.append(lock)
          if first:
            entry.access.w_s("dol_Lock",lock.mem.addr)
            first = False
          else:
            assign_entry = self.alloc.alloc_struct("AssignList",AssignListDef)
            entry.alist.append(assign_entry)
            assign_entry.access.w_s("al_Next",0)
            assign_entry.access.w_s("al_Lock",lock.mem.addr)
            if assign_last != None:
              assign_last.w_s("al_Next",assign_entry.addr)
            else:
              entry.access.w_s("dol_List",assign_entry.addr)
            assign_last = assign_entry.access

  def get_entry_by_b_addr(self, baddr):
    if not self.entries_by_b_addr.has_key(baddr):
      return None
    else:
      return self.entries_by_b_addr[baddr]

  def get_entry_by_name(self, name):
    if not self.entries_by_name.has_key(name.lower()):
      return None
    else:
      return self.entries_by_name[name.lower()]

  def _next_dos_entry(self,entry,flags):
    while entry != None:
      t = entry.access.r_s("dol_Type")
      if t == 1 and flags & self.LDF_ASSIGNS:
        return entry
      elif t == 2 and flags & self.LDF_VOLUMES:
        return entry
      entry = entry.next
    return None

  def lock_dos_list(self,flags):
    # Yes, this algorithm is really the one in the
    # dos.library.
    entry = self._next_dos_entry(self.first_entry,flags)
    if entry == None:
      return 0
    else:
      return entry.mem.addr + 1

  def unlock_dos_list(self,flags):
    pass

  def next_dos_entry(self,flags,node):
    if node == 0:
      return 0
    if node & 1:
      entry = self.entries_by_b_addr[(node - 1) >> 2]
    else:
      entry = self.entries_by_b_addr[node >> 2].next
      entry = self._next_dos_entry(entry,flags)
    if entry == None:
      return 0
    else:
      return entry.mem.addr<|MERGE_RESOLUTION|>--- conflicted
+++ resolved
@@ -109,13 +109,9 @@
       #print "*** Entry %s, Name address is %s,%s" % (entry.mem,name_addr,self.mem.access.r_bstr(name_addr))
       for dirs in entry.assigns:
         lock = lock_mgr.create_lock(None,dirs,False)
-<<<<<<< HEAD
-        if lock is not None:
-=======
-        if lock == None:
-          print "%s does not exist" % dirs
+        if lock is None:
+          log_doslist.warning("%s does not exist", dirs)
         else:
->>>>>>> 33262c81
           entry.locks.append(lock)
           if first:
             entry.access.w_s("dol_Lock",lock.mem.addr)
